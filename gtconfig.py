import logging
import os

git_home = "/home/carlos/Documents/datasets/"
gambit_folder = "/home/carlos/gambit-15.1.1/"

all_issues_csv = git_home + "apache_jira_github_ds.csv"
enumerate_equilibria_solver = "gambit-enummixed"
quantal_response_solver = "gambit-logit"

report_stream_batching = True
simple_reporting_model = False

fix_count_criteria = True  # True for ending simulation after a number of fixes. False to use the development time budget.
parallel = True  # Set to False for debugging purposes
parallel_blocks = 4

# Simulation validation parameters for simdriver.py
valid_test_sizes = [0.4]
valid_ignore_config = [True]
epsilon_for_counts = 1
epsilon_for_ratios = 0.2

<<<<<<< HEAD
# Parameters for the "select best system" experiment in bestperformer.py.
confidence = 0.95
ratio_difference = 0.05
count_difference = 5

# Equilibrium experiment configurations. Used by payoffgetter.py and penaltyexp.py
priority_queues = [True] # Also used in simdriver.py
# dev_team_factors = [0.5, 1.0] # Also used in bestperformer.py
dev_team_factors = [0.5]
=======
# Equilibrium experiment configurations. Used by payoffgetter.py and penaltyexp.py
priority_queues = [True]  # Also used in simdriver.py
dev_team_factors = [0.5, 1.0]  # Also used in bestperformer.py
>>>>>>> a7322222
use_heuristic_strategies = True
# Payoff function parameters
nonsevere_fix_weight = 0
severe_fix_weight = 1

# Adjust these settings for quick experimentation
exclude_self_fix = False
<<<<<<< HEAD
# replications_per_profile = 1000 # Also used in simdriver.py and bestperformer.py
replications_per_profile = 12
=======
only_using_priorities = False
exclude_drive_by = False

replications_per_profile = 1000  # Also used in simdriver.py and bestperformer.py
>>>>>>> a7322222
use_empirical_strategies = True

# Experiment configuration for Gatekeeper. Used by penaltyexp.py
do_gatekeeper = False
success_rates = [0.5, 0.9, 1.0]

# Experiment configuration for Throttling. Used by penaltyexp.py
do_throttling = True
inflation_factors = [0.22]

is_windows = (os.name == 'nt')
beep = True

global_logger = None


def get_logger(name="gtbugreporting", filename="gtbugreporting.log", level=logging.INFO):
    """
    Returns a logger instance, for file logging.
    :param name: Name of the module running.
    :param filename: File to log.
    :return: Logging instance.
    """

    if global_logger is None:
        logger = logging.getLogger(name)
        formatter = logging.Formatter("%(asctime)s %(name)-12s %(levelname)-8s %(message)s")

        file_handler = logging.FileHandler("logs/" + filename, mode='w')
        file_handler.setFormatter(formatter)
        file_handler.setLevel(level)
        logger.addHandler(file_handler)

        console_handler = logging.StreamHandler()
        console_handler.setLevel(logging.INFO)
        console_handler.setFormatter(formatter)
        logger.addHandler(console_handler)

        logger.setLevel(level)

        return logger
    else:
        return global_logger


# Remove for per-module logging
global_logger = get_logger(name="performance", filename="performance.log")<|MERGE_RESOLUTION|>--- conflicted
+++ resolved
@@ -21,7 +21,6 @@
 epsilon_for_counts = 1
 epsilon_for_ratios = 0.2
 
-<<<<<<< HEAD
 # Parameters for the "select best system" experiment in bestperformer.py.
 confidence = 0.95
 ratio_difference = 0.05
@@ -31,11 +30,6 @@
 priority_queues = [True] # Also used in simdriver.py
 # dev_team_factors = [0.5, 1.0] # Also used in bestperformer.py
 dev_team_factors = [0.5]
-=======
-# Equilibrium experiment configurations. Used by payoffgetter.py and penaltyexp.py
-priority_queues = [True]  # Also used in simdriver.py
-dev_team_factors = [0.5, 1.0]  # Also used in bestperformer.py
->>>>>>> a7322222
 use_heuristic_strategies = True
 # Payoff function parameters
 nonsevere_fix_weight = 0
@@ -43,15 +37,10 @@
 
 # Adjust these settings for quick experimentation
 exclude_self_fix = False
-<<<<<<< HEAD
-# replications_per_profile = 1000 # Also used in simdriver.py and bestperformer.py
-replications_per_profile = 12
-=======
 only_using_priorities = False
 exclude_drive_by = False
 
 replications_per_profile = 1000  # Also used in simdriver.py and bestperformer.py
->>>>>>> a7322222
 use_empirical_strategies = True
 
 # Experiment configuration for Gatekeeper. Used by penaltyexp.py
